--- conflicted
+++ resolved
@@ -28,17 +28,12 @@
 
 
 # TODO: Use CLI arguments to set blacklist values: the most important being the boundary value and max_size
-<<<<<<< HEAD
-
 
 @dataclass
 class BlacklistRewardEvent(BaseRewardEvent):
     matched_ngram: str = None
     significance_score: float = None
 
-
-=======
->>>>>>> c22f8037
 class Blacklist(BaseRewardModel):
     @property
     def name(self) -> str:
@@ -301,14 +296,10 @@
                 and fuzz.partial_ratio(ngram, completion.lower())
                 > self.partial_ratio_boundary
             ):
-<<<<<<< HEAD
                 reward_event.reward = 0
                 reward_event.matched_ngram = ngram
                 reward_event.significance_score = score
                 return reward_event
-=======
-                return 0
->>>>>>> c22f8037
 
         reward_event.reward = 1
         return reward_event
