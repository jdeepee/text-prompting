--- conflicted
+++ resolved
@@ -93,7 +93,7 @@
     prompt_reward_model_normalized: Optional[
         List[float]
     ]  # Output vector of the prompt reward model
-<<<<<<< HEAD
+
     relevance_filter_normalized: Optional[
         List[float]
     ]  # Output vector of the relevance scoring reward model
@@ -104,8 +104,6 @@
         List[float]
     ]  # Output vector of the relevance scoring reward model
     task_validator_filter_normalized: Optional[List[float]]
-=======
-    relevance_filter_normalized: Optional[List[float]]
     # TODO: Add comments
     task_validation_penalty_raw: Optional[List[float]]
     task_validation_penalty_adjusted: Optional[List[float]]
@@ -118,7 +116,6 @@
     sentence_match_penalty_raw: Optional[List[float]]
     sentence_match_penalty_adjusted: Optional[List[float]]
     sentence_match_penalty_applied: Optional[List[float]]
->>>>>>> c22f8037
 
     # Weights data
     set_weights: Optional[List[List[float]]]
