--- conflicted
+++ resolved
@@ -40,10 +40,6 @@
             "--vicuna.model_name",
             default="TheBloke/Wizard-Vicuna-7B-Uncensored-HF",
             type=str,
-<<<<<<< HEAD
-            # required=True,
-=======
->>>>>>> ef73a07c
             help="Name/path of model to load",
         )
         parser.add_argument(
