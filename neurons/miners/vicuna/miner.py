--- conflicted
+++ resolved
@@ -44,16 +44,13 @@
         model (AutoModelForCausalLM): The causal language model for text generation.
     """
 
-    def config(self) -> "bt.Config":
-<<<<<<< HEAD
-=======
+    def config(self) -> "bt.config":
         """
         Configures the Vicuna Miner with relevant arguments.
 
         Returns:
             bt.Config: A configuration object with parsed arguments.
         """
->>>>>>> 72a07f3d
         parser = argparse.ArgumentParser(description="Vicuna Miner Configs")
         self.add_args(parser)
         return bt.config(parser)
@@ -68,14 +65,9 @@
         """
         parser.add_argument(
             "--vicuna.model_name",
-            default="TheBloke/Wizard-Vicuna-7B-Uncensored-HF",
             type=str,
-<<<<<<< HEAD
             default="TheBloke/Wizard-Vicuna-7B-Uncensored-HF",
             help="Name/path of model to load. Also can be a filepath to the model weights (HF)",
-=======
-            help="Name/path of model to load",
->>>>>>> 72a07f3d
         )
         parser.add_argument(
             "--vicuna.device", type=str, help="Device to load model", default="cuda"
